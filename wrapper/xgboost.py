# Author: Tianqi Chen, Bing Xu
# module for xgboost
import ctypes
import os
# optinally have scipy sparse, though not necessary
import numpy as np
import sys
import numpy.ctypeslib
import scipy.sparse as scp
import random

# set this line correctly
if os.name == 'nt':
    XGBOOST_PATH = os.path.dirname(__file__)+'/../windows/x64/Release/xgboost_wrapper.dll'
else:
    XGBOOST_PATH = os.path.dirname(__file__)+'/libxgboostwrapper.so'

# load in xgboost library
xglib = ctypes.cdll.LoadLibrary(XGBOOST_PATH)

xglib.XGDMatrixCreateFromFile.restype = ctypes.c_void_p
xglib.XGDMatrixCreateFromCSR.restype = ctypes.c_void_p
xglib.XGDMatrixCreateFromMat.restype = ctypes.c_void_p
xglib.XGDMatrixSliceDMatrix.restype = ctypes.c_void_p
xglib.XGDMatrixGetFloatInfo.restype = ctypes.POINTER(ctypes.c_float)
xglib.XGDMatrixGetUIntInfo.restype = ctypes.POINTER(ctypes.c_uint)
xglib.XGDMatrixNumRow.restype = ctypes.c_ulong

xglib.XGBoosterCreate.restype = ctypes.c_void_p
xglib.XGBoosterPredict.restype = ctypes.POINTER(ctypes.c_float)
xglib.XGBoosterEvalOneIter.restype = ctypes.c_char_p
xglib.XGBoosterDumpModel.restype = ctypes.POINTER(ctypes.c_char_p)


def ctypes2numpy(cptr, length, dtype):
    """convert a ctypes pointer array to numpy array """
    assert isinstance(cptr, ctypes.POINTER(ctypes.c_float))
    res = numpy.zeros(length, dtype=dtype)
    assert ctypes.memmove(res.ctypes.data, cptr, length * res.strides[0])
    return res

class DMatrix:
    """data matrix used in xgboost"""
    # constructor
    def __init__(self, data, label=None, missing=0.0, weight = None):
        """ constructor of DMatrix

            Args:
                data: string/numpy array/scipy.sparse
                      data source, string type is the path of svmlight format txt file or xgb buffer
                label: list or numpy 1d array, optional
                       label of training data
                missing: float
                         value in data which need to be present as missing value
                weight: list or numpy 1d array, optional
                        weight for each instances                        
        """
        # force into void_p, mac need to pass things in as void_p
        if data is None:
            self.handle = None
            return
        if isinstance(data, str):
            self.handle = ctypes.c_void_p(
                xglib.XGDMatrixCreateFromFile(ctypes.c_char_p(data.encode('utf-8')), 0))
        elif isinstance(data, scp.csr_matrix):
            self.__init_from_csr(data)
        elif isinstance(data, numpy.ndarray) and len(data.shape) == 2:
            self.__init_from_npy2d(data, missing)
        else:
            try:
                csr = scp.csr_matrix(data)
                self.__init_from_csr(csr)
            except:
                raise Exception("can not intialize DMatrix from"+str(type(data)))
        if label != None:
            self.set_label(label)
        if weight !=None:
            self.set_weight(weight)

    def __init_from_csr(self, csr):
        """convert data from csr matrix"""
        assert len(csr.indices) == len(csr.data)
        self.handle = ctypes.c_void_p(xglib.XGDMatrixCreateFromCSR(
            (ctypes.c_ulong  * len(csr.indptr))(*csr.indptr),
            (ctypes.c_uint  * len(csr.indices))(*csr.indices),
            (ctypes.c_float * len(csr.data))(*csr.data),
            len(csr.indptr), len(csr.data)))

    def __init_from_npy2d(self,mat,missing):
        """convert data from numpy matrix"""
        data = numpy.array(mat.reshape(mat.size), dtype='float32')
        self.handle = ctypes.c_void_p(xglib.XGDMatrixCreateFromMat(
            data.ctypes.data_as(ctypes.POINTER(ctypes.c_float)),
            mat.shape[0], mat.shape[1], ctypes.c_float(missing)))

    def __del__(self):
        """destructor"""
        xglib.XGDMatrixFree(self.handle)
    def get_float_info(self, field):
        length = ctypes.c_ulong()
        ret = xglib.XGDMatrixGetFloatInfo(self.handle, ctypes.c_char_p(field.encode('utf-8')),
                                          ctypes.byref(length))
        return ctypes2numpy(ret, length.value, 'float32')
    def get_uint_info(self, field):
        length = ctypes.c_ulong()
        ret = xglib.XGDMatrixGetUIntInfo(self.handle, ctypes.c_char_p(field.encode('utf-8')),
                                         ctypes.byref(length))
        return ctypes2numpy(ret, length.value, 'uint32')
    def set_float_info(self, field, data):
        xglib.XGDMatrixSetFloatInfo(self.handle, ctypes.c_char_p(field.encode('utf-8')),
                                    (ctypes.c_float*len(data))(*data), len(data))
    def set_uint_info(self, field, data):
        xglib.XGDMatrixSetUIntInfo(self.handle, ctypes.c_char_p(field.encode('utf-8')),
                                   (ctypes.c_uint*len(data))(*data), len(data))

    def save_binary(self, fname, silent=True):
        """save DMatrix to XGBoost buffer
            Args:
                fname: string
                       name of buffer file
                slient: bool, option
                       whether print info
           Returns:
                None
        """
        xglib.XGDMatrixSaveBinary(self.handle, ctypes.c_char_p(fname.encode('utf-8')), int(silent))

    def set_label(self, label):
        """set label of dmatrix
            Args:
                label: list
                       label for DMatrix
            Returns:
                None
        """
        self.set_float_info('label', label)

    def set_weight(self, weight):
        """set weight of each instances
            Args:
                weight: float
                        weight for positive instance
            Returns:
                None
        """
        self.set_float_info('weight', weight)

    def set_base_margin(self, margin):
        """
        set base margin of booster to start from
        this can be used to specify a prediction value of
        existing model to be base_margin
        However, remember margin is needed, instead of transformed prediction
        e.g. for logistic regression: need to put in value before logistic transformation
        see also example/demo.py
        """
        self.set_float_info('base_margin', margin)

    def set_group(self, group):
        """set group size of dmatrix, used for rank
            Args:
                group:

            Returns:
                None
        """
        xglib.XGDMatrixSetGroup(self.handle, (ctypes.c_uint*len(group))(*group), len(group))

    def get_label(self):
        """get label from dmatrix
            Args:
                None
            Returns:
                list, label of data
        """
        return self.get_float_info('label')

    def get_weight(self):
        """get weight from dmatrix
            Args:
                None
            Returns:
                float, weight
        """
        return self.get_float_info('weight')
    def get_base_margin(self):
        """get base_margin from dmatrix
            Args:
                None
            Returns:
                float, base margin
        """
        return self.get_float_info('base_margin')
    def num_row(self):
        """get number of rows
            Args:
                None
            Returns:
                int, num rows
        """
        return xglib.XGDMatrixNumRow(self.handle)
    def slice(self, rindex):
        """slice the DMatrix to return a new DMatrix that only contains rindex
            Args:
                rindex: list
                        list of index to be chosen
            Returns:
                res: DMatrix
                     new DMatrix with chosen index
        """
        res = DMatrix(None)
        res.handle = ctypes.c_void_p(xglib.XGDMatrixSliceDMatrix(
            self.handle, (ctypes.c_int*len(rindex))(*rindex), len(rindex)))
        return res

class CVPack:
    def __init__(self, dtrain, dtest, param):
        self.dtrain = dtrain
        self.dtest = dtest
        self.watchlist = watchlist = [ (dtrain,'train'), (dtest, 'test') ]
        self.bst = Booster(param, [dtrain,dtest])
    def update(self,r):
        self.bst.update(self.dtrain, r)
    def eval(self,r):
        return self.bst.eval_set(self.watchlist, r)

def mknfold(dall, nfold, param, seed, weightscale=None):
    """
    mk nfold list of cvpack from randidx
    """
    randidx = range(dall.num_row())
    random.seed(seed)
    random.shuffle(randidx)

    idxset = []
    kstep = len(randidx) / nfold
    for i in range(nfold):
        idxset.append(randidx[ (i*kstep) : min(len(randidx),(i+1)*kstep) ])

    ret = []
    for k in range(nfold):
        trainlst = []
        for j in range(nfold):
            if j == k:
                testlst = idxset[j]
            else:
                trainlst += idxset[j]
        dtrain = dall.slice(trainlst)
        dtest = dall.slice(testlst)
        # rescale weight of dtrain and dtest
        if weightscale != None:
            dtrain.set_weight( dtrain.get_weight() * weightscale * dall.num_row() / dtrain.num_row() )
            dtest.set_weight( dtest.get_weight() * weightscale * dall.num_row() / dtest.num_row() )

        ret.append(CVPack(dtrain, dtest, param))
    return ret

def aggcv(rlist):
    """
    aggregate cross validation results
    """
    cvmap = {}
    arr = rlist[0].split()
    ret = arr[0]
    for it in arr[1:]:
        k, v  = it.split(':')
        cvmap[k] = [float(v)]
    for line in rlist[1:]:
        arr = line.split()
        assert ret == arr[0]
        for it in arr[1:]:
            k, v  = it.split(':')
            cvmap[k].append(float(v))

    for k, v in sorted(cvmap.items(), key = lambda x:x[0]):
        v = np.array(v)
        ret += '\t%s:%f+%f' % (k, np.mean(v), np.std(v))
    return ret


class Booster:
    """learner class """
    def __init__(self, params={}, cache=[], model_file = None):
        """ constructor
            Args:
                params: dict
                        params for boosters
                cache: list
                        list of cache item
                model_file: string
                        path of model file
            Returns:
                None
        """
        for d in cache:
            assert isinstance(d, DMatrix)
        dmats = (ctypes.c_void_p  * len(cache))(*[ d.handle for d in cache])
        self.handle = ctypes.c_void_p(xglib.XGBoosterCreate(dmats, len(cache)))
        self.set_param({'seed':0})
        self.set_param(params)
        if model_file != None:
            self.load_model(model_file)
    def __del__(self):
        xglib.XGBoosterFree(self.handle)
    def set_param(self, params, pv=None):
        if isinstance(params, dict):
            for k, v in params.items():
                xglib.XGBoosterSetParam(
                    self.handle, ctypes.c_char_p(k.encode('utf-8')),
                    ctypes.c_char_p(str(v).encode('utf-8')))
        elif isinstance(params,str) and pv != None:
            xglib.XGBoosterSetParam(
                self.handle, ctypes.c_char_p(params.encode('utf-8')),
                ctypes.c_char_p(str(pv).encode('utf-8')))
        else:
            for k, v in params:
                xglib.XGBoosterSetParam(
                    self.handle, ctypes.c_char_p(k.encode('utf-8')),
                    ctypes.c_char_p(str(v).encode('utf-8')))

    def update(self, dtrain, it):
        """
        update
            Args:
                dtrain: DMatrix
                        the training DMatrix
                it: int
                    current iteration number
            Returns:
                None
        """
        assert isinstance(dtrain, DMatrix)
        xglib.XGBoosterUpdateOneIter(self.handle, it, dtrain.handle)
    def boost(self, dtrain, grad, hess):
        """ update
            Args:
                dtrain: DMatrix
                        the training DMatrix
                grad: list
                        the first order of gradient
                hess: list
                        the second order of gradient
        """
        assert len(grad) == len(hess)
        assert isinstance(dtrain, DMatrix)
        xglib.XGBoosterBoostOneIter(self.handle, dtrain.handle,
                                    (ctypes.c_float*len(grad))(*grad),
                                    (ctypes.c_float*len(hess))(*hess),
                                    len(grad))
    def eval_set(self, evals, it = 0):
        """evaluates by metric
            Args:
                evals: list of tuple (DMatrix, string)
                       lists of items to be evaluated
                it: int
            Returns:
                evals result
        """
        for d in evals:
            assert isinstance(d[0], DMatrix)
            assert isinstance(d[1], str)
        dmats = (ctypes.c_void_p * len(evals) )(*[ d[0].handle for d in evals])
        evnames = (ctypes.c_char_p * len(evals))(
            * [ctypes.c_char_p(d[1].encode('utf-8')) for d in evals])
        return xglib.XGBoosterEvalOneIter(self.handle, it, dmats, evnames, len(evals))
    def eval(self, mat, name = 'eval', it = 0):
        return self.eval_set( [(mat,name)], it)
    def predict(self, data, output_margin=False, ntree_limit=0):
        """
        predict with data
<<<<<<< HEAD
            data: the dmatrix storing the input
            output_margin: whether output raw margin value that is untransformed
            ntree_limit: limit number of trees in prediction, default to 0, 0 means using all the trees
=======
            Args:
                data: DMatrix
                      the dmatrix storing the input
                output_margin: bool
                               whether output raw margin value that is untransformed
            Returns:
                numpy array of prediction
>>>>>>> e43bb911
        """
        length = ctypes.c_ulong()
        preds = xglib.XGBoosterPredict(self.handle, data.handle,
                                       int(output_margin), ntree_limit, ctypes.byref(length))
        return ctypes2numpy(preds, length.value, 'float32')
    def save_model(self, fname):
        """ save model to file
            Args:
                fname: string
                       file name of saving model
            Returns:
                None
        """
        xglib.XGBoosterSaveModel(self.handle, ctypes.c_char_p(fname.encode('utf-8')))
    def load_model(self, fname):
        """load model from file
            Args:
                fname: string
                       file name of saving model
            Returns:
                None
        """
        xglib.XGBoosterLoadModel( self.handle, ctypes.c_char_p(fname.encode('utf-8')) )
    def dump_model(self, fo, fmap=''):
        """dump model into text file
            Args:
                fo: string
                    file name to be dumped
                fmap: string, optional
                      file name of feature map names
            Returns:
                None
        """
        if isinstance(fo,str):
            fo = open(fo,'w')
            need_close = True
        else:
            need_close = False
        ret = self.get_dump(fmap)
        for i in range(len(ret)):
            fo.write('booster[%d]:\n' %i)
            fo.write( ret[i] )
        if need_close:
            fo.close()
    def get_dump(self, fmap=''):
        """get dump of model as list of strings """
        length = ctypes.c_ulong()
        sarr = xglib.XGBoosterDumpModel(self.handle, ctypes.c_char_p(fmap.encode('utf-8')), ctypes.byref(length))
        res = []
        for i in range(length.value):
            res.append( str(sarr[i]) )
        return res
    def get_fscore(self, fmap=''):
        """ get feature importance of each feature """
        trees = self.get_dump(fmap)
        fmap = {}
        for tree in trees:
            print (tree)
            for l in tree.split('\n'):
                arr = l.split('[')
                if len(arr) == 1:
                    continue
                fid = arr[1].split(']')[0]
                fid = fid.split('<')[0]
                if fid not in fmap:
                    fmap[fid] = 1
                else:
                    fmap[fid]+= 1
        return fmap

def evaluate(bst, evals, it, feval = None):
    """evaluation on eval set
        Args:
            bst: XGBoost object
                 object of XGBoost model
            evals: list of tuple (DMatrix, string)
                obj need to be evaluated
            it: int
            feval: optional
        Returns:
            eval result
    """
    if feval != None:
        res = '[%d]' % it
        for dm, evname in evals:
            name, val = feval(bst.predict(dm), dm)
            res += '\t%s-%s:%f' % (evname, name, val)
    else:
        res = bst.eval_set(evals, it)

    return res



def train(params, dtrain, num_boost_round = 10, evals = [], obj=None, feval=None):
    """ train a booster with given paramaters
        Args:
            params: dict
                    params of booster
            dtrain: DMatrix
                    data to be trained
            num_boost_round: int
                             num of round to be boosted
            evals: list
                   list of items to be evaluated
            obj:
            feval:
    """
    bst = Booster(params, [dtrain]+[ d[0] for d in evals ] )
    if obj is None:
        for i in range(num_boost_round):
            bst.update( dtrain, i )
            if len(evals) != 0:
                sys.stderr.write(evaluate(bst, evals, i, feval).decode()+'\n')
    else:
        # try customized objective function
        for i in range(num_boost_round):
            pred = bst.predict( dtrain )
            grad, hess = obj( pred, dtrain )
            bst.boost( dtrain, grad, hess )
            if len(evals) != 0:
                sys.stderr.write(evaluate(bst, evals, i, feval)+'\n')
    return bst

def cv(params, dtrain, num_boost_round = 10, nfold=3, evals = [], obj=None, feval=None):
    """ cross validation  with given paramaters
        Args:
            params: dict
                    params of booster
            dtrain: DMatrix
                    data to be trained
            num_boost_round: int
                             num of round to be boosted
            nfold: int
                   folds to do cv
            evals: list
                   list of items to be evaluated
            obj:
            feval:
    """
    plst = list(params.items())+[('eval_metric', itm) for itm in evals]
    cvfolds = mknfold(dtrain, nfold, plst, 0)
    for i in range(num_boost_round):
        for f in cvfolds:
            f.update(i)
        res = aggcv([f.eval(i) for f in cvfolds])
        sys.stderr.write(res+'\n')<|MERGE_RESOLUTION|>--- conflicted
+++ resolved
@@ -368,19 +368,15 @@
     def predict(self, data, output_margin=False, ntree_limit=0):
         """
         predict with data
-<<<<<<< HEAD
-            data: the dmatrix storing the input
-            output_margin: whether output raw margin value that is untransformed
-            ntree_limit: limit number of trees in prediction, default to 0, 0 means using all the trees
-=======
             Args:
                 data: DMatrix
                       the dmatrix storing the input
                 output_margin: bool
                                whether output raw margin value that is untransformed
+                               
+                ntree_limit: limit number of trees in prediction, default to 0, 0 means using all the trees
             Returns:
                 numpy array of prediction
->>>>>>> e43bb911
         """
         length = ctypes.c_ulong()
         preds = xglib.XGBoosterPredict(self.handle, data.handle,
